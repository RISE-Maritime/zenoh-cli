--- conflicted
+++ resolved
@@ -30,9 +30,5 @@
         ],
     },
     python_requires=">=3.8",
-<<<<<<< HEAD
     install_requires=["eclipse-zenoh==0.10.1-rc", "parse", "networkx", "matplotlib"],
-=======
-    install_requires=["eclipse-zenoh==0.10.1rc0", "parse"],
->>>>>>> 8e53357a
 )